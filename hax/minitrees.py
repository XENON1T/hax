"""Make small flat root trees with one entry per event from the pax root files.
"""
from datetime import datetime
from distutils.version import LooseVersion
from glob import glob
import inspect
import json
import os

import numpy as np
import pandas as pd
import ROOT
import root_numpy

import hax
from hax import runs
from hax.paxroot import loop_over_dataset
from hax.utils import find_file_in_folders, get_user_id

# Will be updated to contain all treemakers
treemakers = {}


class TreeMaker(object):
    """Treemaker base class.

    If you're seeing this as the documentation of an actual TreeMaker, somebody forgot to add documentation
    for their treemaker
    """
    cache_size = 1000
    extra_branches = tuple()

    def __init__(self):
        self.cache = []

    def extract_data(self, event):
        raise NotImplementedError()

    def process_event(self, event):
        self.cache.append(self.extract_data(event))
        self.check_cache()

    def get_data(self, dataset):
        """Return data extracted from running over dataset"""
        self.run_name = runs.get_run_name(dataset)
        self.run_number = runs.get_run_number(dataset)
        loop_over_dataset(dataset, self.process_event,
                          branch_selection=hax.config['basic_branches'] + list(self.extra_branches))
        self.check_cache(force_empty=True)
        if not hasattr(self, 'data'):
            raise RuntimeError("Not a single event was extracted from dataset %s!" % dataset)
        else:
            return self.data

    def check_cache(self, force_empty=False):
        if not len(self.cache) or (len(self.cache) < self.cache_size and not force_empty):
            return
        if not hasattr(self, 'data'):
            self.data = pd.DataFrame(self.cache)
        else:
            self.data = self.data.append(self.cache)
        self.cache = []


def update_treemakers():
    """Update the list of treemakers hax knows. Called on hax init, you should never have to call this yourself!"""
    global treemakers
    treemakers = {}
    for module_filename in glob(os.path.join(hax.hax_dir + '/treemakers/*.py')):
        module_name = os.path.splitext(os.path.basename(module_filename))[0]
        if module_name.startswith('_'):
            continue

        # Import the module, after which we can do hax.treemakers.blah
        __import__('hax.treemakers.%s' % module_name, globals=globals())

        # Now get all the treemakers defined in the module
        for tm_name, tm in inspect.getmembers(getattr(hax.treemakers, module_name),
                                                      lambda x: type(x) == type and issubclass(x, TreeMaker)):
            if tm_name == 'TreeMaker':
                # This one is the base class; we get it because we did from ... import TreeMaker at the top of the file
                continue
            if tm_name in treemakers:
                raise ValueError("Two treemakers named %s!" % tm_name)
            treemakers[tm_name] = tm


def _check_minitree_path(minitree_filename, force_reload=False):
    """Return path to minitree_filename if we can find it and it agrees with the version policy, else returns None.
    If force_reload=True, always returns None.
    """
    if force_reload:
        return None

    version_policy = hax.config['pax_version_policy']

    try:
        minitree_path = find_file_in_folders(minitree_filename, hax.config['minitree_paths'])

    except FileNotFoundError:
        log.debug("Minitree %s not found, will be created" % minitree_filename)
        return None

    log.debug("Found minitree at %s" % minitree_path)
    minitree_f =  ROOT.TFile(minitree_path, 'UPDATE')
    minitree_metadata = json.loads(minitree_f.Get('metadata').GetTitle())

    # Check if the minitree has an outdated treemaker version
    if LooseVersion(minitree_metadata['version']) < treemaker.__version__:
        log.debug("Minitreefile %s is outdated (version %s, treemaker is version %s), will be recreated" % (
            minitree_path, minitree_metadata['version'], treemaker.__version__))
        minitree_f.Close()
        return None

    # Check if pax_version agrees with the version policy
    if version_policy == 'latest':
        try:
            pax_metadata = hax.paxroot.get_metadata(run_name)
        except FileNotFoundError:
            log.warning("Minitree %s was found, but the main data root file was not. "
                        "Your version policy is 'latest', so I guess I'll just this one..." % (minitree_path))
        else:
            if ('pax_version' not in minitree_metadata or
                    LooseVersion(minitree_metadata['pax_version']) <
                        LooseVersion(pax_metadata['file_builder_version'])):
                log.debug("Minitreefile %s is from an outdated pax version (pax %s, %s available), "
                          "will be recreated." % (minitree_path,
                                                  minitree_metadata.get('pax_version', 'not known'),
                                                  pax_metadata['file_builder_version']))
                minitree_f.Close()
                return None

    elif version_policy == 'loose':
        pass

    else:
        if not minitree_metadata['pax_version'] == version_policy:
            log.debug("Minitree found from pax version %s, but you required pax version %s. "
                      "Will attempt to create it from the main root file." % (minitree_metadata['pax_version'],
                                                                              version_policy))

    minitree_f.Close()
    return minitree_path


def get(run_name, treemaker, force_reload=False):
    """Return path to minitree file from treemaker for run_name (can also be a run number).
    The file will be re-created if it is not present, outdated, or force_reload is True (default False)
    Raises FileNotFoundError if we have to create the minitree, but the root file is not found.
    """
    global treemakers
    run_name = runs.get_run_name(run_name)
    treemaker_name, treemaker = get_treemaker_name_and_class(treemaker)
    if not hasattr(treemaker, '__version__'):
<<<<<<< HEAD
        raise AttributeError("Please add a __version__ attribute to treemaker %s." % treemaker_name)
    minitree_filename = "%s_%s.root" % (run_name, treemaker_name)

    # Do we already have this minitree? And is it good?
    minitree_path = _check_minitree_path(minitree_filename, force_reload=force_reload)
    if minitree_path is not None:
        return minitree_path

    # We have to make the minitree file
    # This will raise FileNotFoundError if the root file is not found
    skimmed_data = treemaker().get_data(run_name)
    log.debug("Created minitree %s for dataset %s" % (treemaker.__name__, run_name))

    # Make a minitree in the first (highest priority) directory from minitree_paths
    # This ensures we will find exactly this file when we load the minitree next.
    creation_dir = hax.config['minitree_paths'][0]
    if not os.path.exists(creation_dir):
        os.makedirs(creation_dir)
    minitree_path = os.path.join(creation_dir, minitree_filename)
    root_numpy.array2root(skimmed_data.to_records(), minitree_path,
                          treename=treemaker.__name__, mode='recreate')

    # Write metadata
    minitree_f = ROOT.TFile(minitree_path, 'UPDATE')
    ROOT.TNamed('metadata', json.dumps(dict(version=treemaker.__version__,
                                            pax_version=hax.paxroot.get_metadata(run_name)['file_builder_version'],
                                            created_by=get_user_id(),
                                            documentation=treemaker.__doc__,
                                            timestamp=str(datetime.now())))).Write()
    minitree_f.Close()
=======
        raise RuntimeError("Please add a __version__ attribute to treemaker %s" % treemaker_name)
    minitree_filename = "%s_%s.root" % (run_name,
                                        treemaker_name)

    try:
        minitree_path = find_file_in_folders(minitree_filename, hax.config['minitree_paths'])
        print("Found minitree at %s" % minitree_path)

        # Check the version of the minitree file
        f = ROOT.TFile(minitree_path)
        metadata = json.loads(f.Get('metadata').GetTitle())
        if LooseVersion(metadata['version']) < treemaker.__version__:
            print("Minitreefile %s is outdated (version %s, treemaker is version %s), will be recreated" % (minitree_path,
                                                                                                            metadata['version'],
                                                                                                            treemaker.__version__))
            minitree_path = None
        f.Close()

    except FileNotFoundError:
        minitree_path = None

    if minitree_path is None or force_reload:
        # We have to make the minitree file
        # This will raise FileNotFoundError if the root file is not found
        skimmed_data = treemaker().get_data(run_name)
        print("Created minitree %s for dataset %s" % (treemaker.__name__, run_name))

        # Make a minitree in the first (highest priority) directory from minitree_paths
        # This ensures we will find exactly this file when we load the minitree next.
        creation_dir = hax.config['minitree_paths'][0]
        if not os.path.exists(creation_dir):
            os.makedirs(creation_dir)
        minitree_path = os.path.join(creation_dir, minitree_filename)
        root_numpy.array2root(skimmed_data.to_records(), minitree_path,
                              treename=treemaker.__name__, mode='recreate')

        # Write metadata
        f = ROOT.TFile(minitree_path, 'UPDATE')
        ROOT.TNamed('metadata', json.dumps(dict(version=treemaker.__version__,
                                                created_by=get_user_id(),
                                                documentation=treemaker.__doc__,
                                                timestamp=str(datetime.now())))).Write()
        f.Close()
>>>>>>> 2f940923

    return minitree_path


def load(datasets, treemakers='Basics', force_reload=False):
    """Return pandas DataFrame with minitrees of several datasets.
      datasets: names or numbers of datasets (without .root) to load
      treemakers: treemaker class (or string with name of class) or list of these to load. Defaults to 'Basics'.
      force_reload: if True, will force mini-trees to be re-made whether they are outdated or not.
    """
    if isinstance(datasets, (str, int, np.int64, np.int, np.int32)):
        datasets = [datasets]
    if isinstance(treemakers, (type, str)):
        treemakers = [treemakers]

    combined_dataframes = []

    for treemaker in treemakers:

        dataframes = []
        for dataset in datasets:
            minitree_path = get(dataset, treemaker, force_reload=force_reload)
            new_df = pd.DataFrame.from_records(root_numpy.root2rec(minitree_path))
            dataframes.append(new_df)

        # Concatenate mini-trees of this type for all datasets
        combined_dataframes.append(pd.concat(dataframes))

    # Concatenate mini-trees of all types
    if not len(combined_dataframes):
        raise RuntimeError("No data was extracted? What's going on??")
    result = pd.concat(combined_dataframes, axis=1)

    # Clean up index, remove 'index' column
    # Probably we're doing something weird with pandas, this doesn't seem like the well-trodden path...
    result.drop('index', axis=1, inplace=True)
    result = result.reset_index()
    result.drop('index', axis=1, inplace=True)
    return result


def get_treemaker_name_and_class(tm):
    """Return (name, class) of treemaker name or class tm"""
    global treemakers
    if isinstance(tm, str):
        if not tm in treemakers:
            raise ValueError("No TreeMaker named %s known to hax!" % tm)
        return tm, treemakers[tm]
    elif isinstance(tm, type) and issubclass(tm, TreeMaker):
        return tm.__name__, tm
    else:
        raise ValueError("%s is not a TreeMaker child class or name, but a %s" % (tm, type(tm)))<|MERGE_RESOLUTION|>--- conflicted
+++ resolved
@@ -102,7 +102,7 @@
         return None
 
     log.debug("Found minitree at %s" % minitree_path)
-    minitree_f =  ROOT.TFile(minitree_path, 'UPDATE')
+    minitree_f =  ROOT.TFile(minitree_path)
     minitree_metadata = json.loads(minitree_f.Get('metadata').GetTitle())
 
     # Check if the minitree has an outdated treemaker version
@@ -152,7 +152,6 @@
     run_name = runs.get_run_name(run_name)
     treemaker_name, treemaker = get_treemaker_name_and_class(treemaker)
     if not hasattr(treemaker, '__version__'):
-<<<<<<< HEAD
         raise AttributeError("Please add a __version__ attribute to treemaker %s." % treemaker_name)
     minitree_filename = "%s_%s.root" % (run_name, treemaker_name)
 
@@ -183,51 +182,6 @@
                                             documentation=treemaker.__doc__,
                                             timestamp=str(datetime.now())))).Write()
     minitree_f.Close()
-=======
-        raise RuntimeError("Please add a __version__ attribute to treemaker %s" % treemaker_name)
-    minitree_filename = "%s_%s.root" % (run_name,
-                                        treemaker_name)
-
-    try:
-        minitree_path = find_file_in_folders(minitree_filename, hax.config['minitree_paths'])
-        print("Found minitree at %s" % minitree_path)
-
-        # Check the version of the minitree file
-        f = ROOT.TFile(minitree_path)
-        metadata = json.loads(f.Get('metadata').GetTitle())
-        if LooseVersion(metadata['version']) < treemaker.__version__:
-            print("Minitreefile %s is outdated (version %s, treemaker is version %s), will be recreated" % (minitree_path,
-                                                                                                            metadata['version'],
-                                                                                                            treemaker.__version__))
-            minitree_path = None
-        f.Close()
-
-    except FileNotFoundError:
-        minitree_path = None
-
-    if minitree_path is None or force_reload:
-        # We have to make the minitree file
-        # This will raise FileNotFoundError if the root file is not found
-        skimmed_data = treemaker().get_data(run_name)
-        print("Created minitree %s for dataset %s" % (treemaker.__name__, run_name))
-
-        # Make a minitree in the first (highest priority) directory from minitree_paths
-        # This ensures we will find exactly this file when we load the minitree next.
-        creation_dir = hax.config['minitree_paths'][0]
-        if not os.path.exists(creation_dir):
-            os.makedirs(creation_dir)
-        minitree_path = os.path.join(creation_dir, minitree_filename)
-        root_numpy.array2root(skimmed_data.to_records(), minitree_path,
-                              treename=treemaker.__name__, mode='recreate')
-
-        # Write metadata
-        f = ROOT.TFile(minitree_path, 'UPDATE')
-        ROOT.TNamed('metadata', json.dumps(dict(version=treemaker.__version__,
-                                                created_by=get_user_id(),
-                                                documentation=treemaker.__doc__,
-                                                timestamp=str(datetime.now())))).Write()
-        f.Close()
->>>>>>> 2f940923
 
     return minitree_path
 
